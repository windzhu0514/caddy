// Copyright 2015 Matthew Holt and The Caddy Authors
//
// Licensed under the Apache License, Version 2.0 (the "License");
// you may not use this file except in compliance with the License.
// You may obtain a copy of the License at
//
//     http://www.apache.org/licenses/LICENSE-2.0
//
// Unless required by applicable law or agreed to in writing, software
// distributed under the License is distributed on an "AS IS" BASIS,
// WITHOUT WARRANTIES OR CONDITIONS OF ANY KIND, either express or implied.
// See the License for the specific language governing permissions and
// limitations under the License.

package httpcaddyfile

import (
	"encoding/json"
	"net"
	"sort"
	"strconv"
	"strings"

	"github.com/caddyserver/caddy/v2"
	"github.com/caddyserver/caddy/v2/caddyconfig"
	"github.com/caddyserver/caddy/v2/caddyconfig/caddyfile"
	"github.com/caddyserver/caddy/v2/modules/caddyhttp"
)

// directiveOrder 指定了http route中指令的排序顺序
// root指令放在前面是因为rewrites或者redirects指令需要
// 网站根目录的文件信息。
// header指令在前面是因为可以在重定向前可以操作请求头

// directiveOrder specifies the order
// to apply directives in HTTP routes.
//
// The root directive goes first in case rewrites or
// redirects depend on existence of files, i.e. the
// file matcher, which must know the root first.
//
// The header directive goes second so that headers
// can be manipulated before doing redirects.
var directiveOrder = []string{
	"map",
	"root",

	"header",
	"request_body",

	"redir",
	"rewrite",

	// URI manipulation
	"uri",
	"try_files",

	// middleware handlers; some wrap responses
	"basicauth",
	"request_header",
	"encode",
	"templates",

	// special routing & dispatching directives
	"handle",
	"handle_path",
	"route",
	"push",

	// handlers that typically respond to requests
	"respond",
	"metrics",
	"reverse_proxy",
	"php_fastcgi",
	"file_server",
	"acme_server",
	"abort",
	"error",
}

// directiveIsOrdered returns true if dir is
// a known, ordered (sorted) directive.
func directiveIsOrdered(dir string) bool {
	for _, d := range directiveOrder {
		if d == dir {
			return true
		}
	}
	return false
}

// RegisterDirective 注册唯一的指令和其对应的反序列化函数。解析Caddyfile时，
// 使用对应的反序列化函数解码遇到指令信息。

// RegisterDirective registers a unique directive dir with an
// associated unmarshaling (setup) function. When directive dir
// is encountered in a Caddyfile, setupFunc will be called to
// unmarshal its tokens.
func RegisterDirective(dir string, setupFunc UnmarshalFunc) {
	if _, ok := registeredDirectives[dir]; ok {
		panic("directive " + dir + " already registered")
	}
	registeredDirectives[dir] = setupFunc
}

// RegisterHandlerDirective 和RegisterDirective相似，但是用于那些输出确定是HTTP handler的指令。
// 使用该方法注册的指令通常会有一个matcher作为可选的第一个参数
// RegisterHandlerDirective is like RegisterDirective, but for
// directives which specifically output only an HTTP handler.
// Directives registered with this function will always have
// an optional matcher token as the first argument.
func RegisterHandlerDirective(dir string, setupFunc UnmarshalHandlerFunc) {
	RegisterDirective(dir, func(h Helper) ([]ConfigValue, error) {
		if !h.Next() {
			return nil, h.ArgErr()
		}

		matcherSet, err := h.ExtractMatcherSet()
		if err != nil {
			return nil, err
		}

		val, err := setupFunc(h)
		if err != nil {
			return nil, err
		}

		return h.NewRoute(matcherSet, val), nil
	})
}

// RegisterGlobalOption registers a unique global option opt with
// an associated unmarshaling (setup) function. When the global
// option opt is encountered in a Caddyfile, setupFunc will be
// called to unmarshal its tokens.
func RegisterGlobalOption(opt string, setupFunc UnmarshalGlobalFunc) {
	if _, ok := registeredGlobalOptions[opt]; ok {
		panic("global option " + opt + " already registered")
	}
	registeredGlobalOptions[opt] = setupFunc
}

// Helper is a type which helps setup a value from
// Caddyfile tokens.
type Helper struct {
	*caddyfile.Dispenser
	// State存储caddyfile转变过程中的中间变量
	// State stores intermediate variables during caddyfile adaptation.
	State        map[string]interface{}
	options      map[string]interface{}
	warnings     *[]caddyconfig.Warning
	matcherDefs  map[string]caddy.ModuleMap
	parentBlock  caddyfile.ServerBlock
	groupCounter counter
}

// Option gets the option keyed by name.
func (h Helper) Option(name string) interface{} {
	return h.options[name]
}

// Caddyfiles returns the list of config files from
// which tokens in the current server block were loaded.
func (h Helper) Caddyfiles() []string {
	// first obtain set of names of files involved
	// in this server block, without duplicates
	files := make(map[string]struct{})
	for _, segment := range h.parentBlock.Segments {
		for _, token := range segment {
			files[token.File] = struct{}{}
		}
	}
	// then convert the set into a slice
	filesSlice := make([]string, 0, len(files))
	for file := range files {
		filesSlice = append(filesSlice, file)
	}
	return filesSlice
}

// JSON converts val into JSON. Any errors are added to warnings.
func (h Helper) JSON(val interface{}) json.RawMessage {
	return caddyconfig.JSON(val, h.warnings)
}

// MatcherToken assumes the next argument token is (possibly) a matcher,
// and if so, returns the matcher set along with a true value. If the next
// token is not a matcher, nil and false is returned. Note that a true
// value may be returned with a nil matcher set if it is a catch-all.
func (h Helper) MatcherToken() (caddy.ModuleMap, bool, error) {
	if !h.NextArg() {
		return nil, false, nil
	}
	return matcherSetFromMatcherToken(h.Dispenser.Token(), h.matcherDefs, h.warnings)
}

// ExtractMatcherSet is like MatcherToken, except this is a higher-level
// method that returns the matcher set described by the matcher token,
// or nil if there is none, and deletes the matcher token from the
// dispenser and resets it as if this look-ahead never happened. Useful
// when wrapping a route (one or more handlers) in a user-defined matcher.
func (h Helper) ExtractMatcherSet() (caddy.ModuleMap, error) {
	matcherSet, hasMatcher, err := h.MatcherToken()
	if err != nil {
		return nil, err
	}
	if hasMatcher {
		// strip matcher token; we don't need to
		// use the return value here because a
		// new dispenser should have been made
		// solely for this directive's tokens,
		// with no other uses of same slice
		h.Dispenser.Delete()
	}
	h.Dispenser.Reset() // pretend this lookahead never happened
	return matcherSet, nil
}

// NewRoute returns config values relevant to creating a new HTTP route.
func (h Helper) NewRoute(matcherSet caddy.ModuleMap,
	handler caddyhttp.MiddlewareHandler) []ConfigValue {
	mod, err := caddy.GetModule(caddy.GetModuleID(handler))
	if err != nil {
		*h.warnings = append(*h.warnings, caddyconfig.Warning{
			File:    h.File(),
			Line:    h.Line(),
			Message: err.Error(),
		})
		return nil
	}
	var matcherSetsRaw []caddy.ModuleMap
	if matcherSet != nil {
		matcherSetsRaw = append(matcherSetsRaw, matcherSet)
	}
	return []ConfigValue{
		{
			Class: "route",
			Value: caddyhttp.Route{
				MatcherSetsRaw: matcherSetsRaw,
				HandlersRaw:    []json.RawMessage{caddyconfig.JSONModuleObject(handler, "handler", mod.ID.Name(), h.warnings)},
			},
		},
	}
}

// GroupRoutes adds the routes (caddyhttp.Route type) in vals to the
// same group, if there is more than one route in vals.
func (h Helper) GroupRoutes(vals []ConfigValue) {
	// ensure there's at least two routes; group of one is pointless
	var count int
	for _, v := range vals {
		if _, ok := v.Value.(caddyhttp.Route); ok {
			count++
			if count > 1 {
				break
			}
		}
	}
	if count < 2 {
		return
	}

	// now that we know the group will have some effect, do it
	groupName := h.groupCounter.nextGroup()
	for i := range vals {
		if route, ok := vals[i].Value.(caddyhttp.Route); ok {
			route.Group = groupName
			vals[i].Value = route
		}
	}
}

// NewBindAddresses returns config values relevant to adding
// listener bind addresses to the config.
func (h Helper) NewBindAddresses(addrs []string) []ConfigValue {
	return []ConfigValue{{Class: "bind", Value: addrs}}
}

<<<<<<< HEAD
// ParseSegmentAsSubroute 解析segment，使其子指令被当作是一个指令，从而构建一个子路由
=======
// WithDispenser returns a new instance based on d. All others Helper
// fields are copied, so typically maps are shared with this new instance.
func (h Helper) WithDispenser(d *caddyfile.Dispenser) Helper {
	h.Dispenser = d
	return h
}
>>>>>>> 2de7e14e

// ParseSegmentAsSubroute parses the segment such that its subdirectives
// are themselves treated as directives, from which a subroute is built
// and returned.
func ParseSegmentAsSubroute(h Helper) (caddyhttp.MiddlewareHandler, error) {
	allResults, err := parseSegmentAsConfig(h)
	if err != nil {
		return nil, err
	}

	return buildSubroute(allResults, h.groupCounter)
}

// parseSegmentAsConfig parses the segment such that its subdirectives
// are themselves treated as directives, including named matcher definitions,
// and the raw Config structs are returned.
func parseSegmentAsConfig(h Helper) ([]ConfigValue, error) {
	var allResults []ConfigValue

	for h.Next() {
		// don't allow non-matcher args on the first line
		if h.NextArg() {
			return nil, h.ArgErr()
		}

		// slice the linear list of tokens into top-level segments
		var segments []caddyfile.Segment
		for nesting := h.Nesting(); h.NextBlock(nesting); {
			segments = append(segments, h.NextSegment())
		}

		// copy existing matcher definitions so we can augment
		// new ones that are defined only in this scope
		matcherDefs := make(map[string]caddy.ModuleMap, len(h.matcherDefs))
		for key, val := range h.matcherDefs {
			matcherDefs[key] = val
		}

		// find and extract any embedded matcher definitions in this scope
		for i := 0; i < len(segments); i++ {
			seg := segments[i]
			if strings.HasPrefix(seg.Directive(), matcherPrefix) {
				// parse, then add the matcher to matcherDefs
				err := parseMatcherDefinitions(caddyfile.NewDispenser(seg), matcherDefs)
				if err != nil {
					return nil, err
				}
				// remove the matcher segment (consumed), then step back the loop
				segments = append(segments[:i], segments[i+1:]...)
				i--
			}
		}

		// with matchers ready to go, evaluate each directive's segment
		for _, seg := range segments {
			dir := seg.Directive()
			dirFunc, ok := registeredDirectives[dir]
			if !ok {
				return nil, h.Errf("unrecognized directive: %s", dir)
			}

			subHelper := h
			subHelper.Dispenser = caddyfile.NewDispenser(seg)
			subHelper.matcherDefs = matcherDefs

			results, err := dirFunc(subHelper)
			if err != nil {
				return nil, h.Errf("parsing caddyfile tokens for '%s': %v", dir, err)
			}
			for _, result := range results {
				result.directive = dir
				allResults = append(allResults, result)
			}
		}
	}

	return allResults, nil
}

// ConfigValue 表示一个添加到最终配置的值

// ConfigValue represents a value to be added to the final
// configuration, or a value to be consulted when building
// the final configuration.
type ConfigValue struct {
	// The kind of value this is. As the config is
	// being built, the adapter will look in the
	// "pile" for values belonging to a certain
	// class when it is setting up a certain part
	// of the config. The associated value will be
	// type-asserted and placed accordingly.
	Class string

	// 编译配置时使用的值。通常值的类型和Class名相关联
	// The value to be used when building the config.
	// Generally its type is associated with the
	// name of the Class.
	Value interface{}

	directive string
}

func sortRoutes(routes []ConfigValue) {
	dirPositions := make(map[string]int)
	for i, dir := range directiveOrder {
		dirPositions[dir] = i
	}

	sort.SliceStable(routes, func(i, j int) bool {
		// if the directives are different, just use the established directive order
		iDir, jDir := routes[i].directive, routes[j].directive
		if iDir != jDir {
			return dirPositions[iDir] < dirPositions[jDir]
		}

		// directives相同，如果只有一个路径匹配，按照路径长度来排序。
		// directives are the same; sub-sort by path matcher length if there's
		// only one matcher set and one path (this is a very common case and
		// usually -- but not always -- helpful/expected, oh well; user can
		// always take manual control of order using handler or route blocks)
		iRoute, ok := routes[i].Value.(caddyhttp.Route)
		if !ok {
			return false
		}
		jRoute, ok := routes[j].Value.(caddyhttp.Route)
		if !ok {
			return false
		}

		// decode the path matchers, if there is just one of them
		var iPM, jPM caddyhttp.MatchPath
		if len(iRoute.MatcherSetsRaw) == 1 {
			_ = json.Unmarshal(iRoute.MatcherSetsRaw[0]["path"], &iPM)
		}
		if len(jRoute.MatcherSetsRaw) == 1 {
			_ = json.Unmarshal(jRoute.MatcherSetsRaw[0]["path"], &jPM)
		}

		// sort by longer path (more specific) first; missing path
		// matchers or multi-matchers are treated as zero-length paths
		var iPathLen, jPathLen int
		if len(iPM) > 0 {
			iPathLen = len(iPM[0])
		}
		if len(jPM) > 0 {
			jPathLen = len(jPM[0])
		}

		// if both directives have no path matcher, use whichever one
		// has any kind of matcher defined first.
		if iPathLen == 0 && jPathLen == 0 {
			return len(iRoute.MatcherSetsRaw) > 0 && len(jRoute.MatcherSetsRaw) == 0
		}

		// sort with the most-specific (longest) path first
		return iPathLen > jPathLen
	})
}

// serverBlock pairs a Caddyfile server block with
// a "pile" of config values, keyed by class name,
// as well as its parsed keys for convenience.
type serverBlock struct {
	block caddyfile.ServerBlock
	pile  map[string][]ConfigValue // config values obtained from directives
	keys  []Address
}

// hostsFromKeys returns a list of all the non-empty hostnames found in
// the keys of the server block sb. If logger mode is false, a key with
// an empty hostname portion will return an empty slice, since that
// server block is interpreted to effectively match all hosts. An empty
// string is never added to the slice.
//
// If loggerMode is true, then the non-standard ports of keys will be
// joined to the hostnames. This is to effectively match the Host
// header of requests that come in for that key.
//
// The resulting slice is not sorted but will never have duplicates.
func (sb serverBlock) hostsFromKeys(loggerMode bool) []string {
	// ensure each entry in our list is unique
	hostMap := make(map[string]struct{})
	for _, addr := range sb.keys {
		if addr.Host == "" {
			if !loggerMode {
				// server block contains a key like ":443", i.e. the host portion
				// is empty / catch-all, which means to match all hosts
				return []string{}
			}
			// never append an empty string
			continue
		}
		if loggerMode &&
			addr.Port != "" &&
			addr.Port != strconv.Itoa(caddyhttp.DefaultHTTPPort) &&
			addr.Port != strconv.Itoa(caddyhttp.DefaultHTTPSPort) {
			hostMap[net.JoinHostPort(addr.Host, addr.Port)] = struct{}{}
		} else {
			hostMap[addr.Host] = struct{}{}
		}
	}

	// convert map to slice
	sblockHosts := make([]string, 0, len(hostMap))
	for host := range hostMap {
		sblockHosts = append(sblockHosts, host)
	}

	return sblockHosts
}

func (sb serverBlock) hostsFromKeysNotHTTP(httpPort string) []string {
	// ensure each entry in our list is unique
	hostMap := make(map[string]struct{})
	for _, addr := range sb.keys {
		if addr.Host == "" {
			continue
		}
		if addr.Scheme != "http" && addr.Port != httpPort {
			hostMap[addr.Host] = struct{}{}
		}
	}

	// convert map to slice
	sblockHosts := make([]string, 0, len(hostMap))
	for host := range hostMap {
		sblockHosts = append(sblockHosts, host)
	}

	return sblockHosts
}

// hasHostCatchAllKey returns true if sb has a key that
// omits a host portion, i.e. it "catches all" hosts.
func (sb serverBlock) hasHostCatchAllKey() bool {
	for _, addr := range sb.keys {
		if addr.Host == "" {
			return true
		}
	}
	return false
}

type (
	// UnmarshalFunc is a function which can unmarshal Caddyfile
	// tokens into zero or more config values using a Helper type.
	// These are passed in a call to RegisterDirective.
	UnmarshalFunc func(h Helper) ([]ConfigValue, error)

	// UnmarshalHandlerFunc is like UnmarshalFunc, except the
	// output of the unmarshaling is an HTTP handler. This
	// function does not need to deal with HTTP request matching
	// which is abstracted away. Since writing HTTP handlers
	// with Caddyfile support is very common, this is a more
	// convenient way to add a handler to the chain since a lot
	// of the details common to HTTP handlers are taken care of
	// for you. These are passed to a call to
	// RegisterHandlerDirective.
	UnmarshalHandlerFunc func(h Helper) (caddyhttp.MiddlewareHandler, error)

	// UnmarshalGlobalFunc is a function which can unmarshal Caddyfile
	// tokens from a global option. It is passed the tokens to parse and
	// existing value from the previous instance of this global option
	// (if any). It returns the value to associate with this global option.
	UnmarshalGlobalFunc func(d *caddyfile.Dispenser, existingVal interface{}) (interface{}, error)
)

var registeredDirectives = make(map[string]UnmarshalFunc)

var registeredGlobalOptions = make(map[string]UnmarshalGlobalFunc)<|MERGE_RESOLUTION|>--- conflicted
+++ resolved
@@ -276,16 +276,14 @@
 	return []ConfigValue{{Class: "bind", Value: addrs}}
 }
 
-<<<<<<< HEAD
 // ParseSegmentAsSubroute 解析segment，使其子指令被当作是一个指令，从而构建一个子路由
-=======
+
 // WithDispenser returns a new instance based on d. All others Helper
 // fields are copied, so typically maps are shared with this new instance.
 func (h Helper) WithDispenser(d *caddyfile.Dispenser) Helper {
 	h.Dispenser = d
 	return h
 }
->>>>>>> 2de7e14e
 
 // ParseSegmentAsSubroute parses the segment such that its subdirectives
 // are themselves treated as directives, from which a subroute is built
