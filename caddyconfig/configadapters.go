--- conflicted
+++ resolved
@@ -35,11 +35,6 @@
 	Message   string `json:"message,omitempty"`
 }
 
-<<<<<<< HEAD
-// JSON 把接口值编码为json格式，以json.RawMessage类型返回。
-// 任何序列化错误（正确的代码几乎不会出现错误）都被转换到warnings切片里。
-// 这种方式在需要json.RawMessage类型填充配置结构体时很方便，不用考虑出现的错误。
-=======
 func (w Warning) String() string {
 	var directive string
 	if w.Directive != "" {
@@ -48,7 +43,6 @@
 	return fmt.Sprintf("%s:%d%s: %s", w.File, w.Line, directive, w.Message)
 }
 
->>>>>>> 2de7e14e
 // JSON encodes val as JSON, returning it as a json.RawMessage. Any
 // marshaling errors (which are highly unlikely with correct code)
 // are converted to warnings. This is convenient when filling config
