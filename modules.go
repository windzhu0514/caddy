// Copyright 2015 Matthew Holt and The Caddy Authors
//
// Licensed under the Apache License, Version 2.0 (the "License");
// you may not use this file except in compliance with the License.
// You may obtain a copy of the License at
//
//     http://www.apache.org/licenses/LICENSE-2.0
//
// Unless required by applicable law or agreed to in writing, software
// distributed under the License is distributed on an "AS IS" BASIS,
// WITHOUT WARRANTIES OR CONDITIONS OF ANY KIND, either express or implied.
// See the License for the specific language governing permissions and
// limitations under the License.

package caddy

import (
	"bytes"
	"encoding/json"
	"fmt"
	"reflect"
	"sort"
	"strings"
	"sync"
)

// Module 是一个用作Caddy模块的类型。除了这个接口，大部分的模块也会实现
// 一些他们的持有者模块需要的一些接口。通过阅读持有者模块的文档，可以知晓
// 需要实现哪些接口。所有的模块都会实现该接口，该接口只提供模块的ID和模块
// 的构造函数。
// 模块一般还会实现其他一些接口，比如Provisioner（根据配置信息配置模块）、
// Validator（验证配置）、CleanerUpper（模块清理），如果实现了这些接口，
// 接口的方法会在模块的生命周期内会被调用。
// 当一个模块被持有者模块加载时：
// 1）调用ModuleInfo.New()方法获取一个模块实例。
// 2）把模块的配置解码到模块实例
// 3）如果模块实现了Provisioner接口，调用模块的Provision()方法
// 4）如果模块实现了Validator接口，调用模块的Validate()方法
// 5）模块可能会被断言为持有者模块所需要的类型。比如：把HTTP handler类型的
// 模块断言为caddyhttp.MiddlewareHandler接口的值。
// 6）如果模块包含的Context被取消，如果模块实现了CleanerUpper接口，调用模块的
// Cleanup()方法

// Module is a type that is used as a Caddy module. In
// addition to this interface, most modules will implement
// some interface expected by their host module in order
// to be useful. To learn which interface(s) to implement,
// see the documentation for the host module. At a bare
// minimum, this interface, when implemented, only provides
// the module's ID and constructor function.
//
// Modules will often implement additional interfaces
// including Provisioner, Validator, and CleanerUpper.
// If a module implements these interfaces, their
// methods are called during the module's lifespan.
//
// When a module is loaded by a host module, the following
// happens: 1) ModuleInfo.New() is called to get a new
// instance of the module. 2) The module's configuration is
// unmarshaled into that instance. 3) If the module is a
// Provisioner, the Provision() method is called. 4) If the
// module is a Validator, the Validate() method is called.
// 5) The module will probably be type-asserted from
// interface{} to some other, more useful interface expected
// by the host module. For example, HTTP handler modules are
// type-asserted as caddyhttp.MiddlewareHandler values.
// 6) When a module's containing Context is canceled, if it is
// a CleanerUpper, its Cleanup() method is called.
type Module interface {
	// 这个方法表示实现了该方法的类型是个Caddy模块。返回的ModuleInfo值必须
	// 包含模块的名字和模块的构造函数。这个方法必须是对模块无侵入性的，不会影
	// 响模块的内部状态。

	// This method indicates that the type is a Caddy
	// module. The returned ModuleInfo must have both
	// a name and a constructor function. This method
	// must not have any side-effects.
	CaddyModule() ModuleInfo
}

// ModuleInfo represents a registered Caddy module.
type ModuleInfo struct {
	// ID is the "full name" of the module. It
	// must be unique and properly namespaced.
	ID ModuleID

	// New returns a pointer to a new, empty
	// instance of the module's type. This
	// method must not have any side-effects,
	// and no other initialization should
	// occur within it. Any initialization
	// of the returned value should be done
	// in a Provision() method (see the
	// Provisioner interface).
	New func() Module
}

// ModuleID is a string that uniquely identifies a Caddy module. A
// module ID is lightly structured. It consists of dot-separated
// labels which form a simple hierarchy from left to right. The last
// label is the module name, and the labels before that constitute
// the namespace (or scope).
//
// Thus, a module ID has the form: <namespace>.<name>
//
// An ID with no dot has the empty namespace, which is appropriate
// for app modules (these are "top-level" modules that Caddy core
// loads and runs).
//
// Module IDs should be lowercase and use underscores (_) instead of
// spaces.
//
// Examples of valid IDs:
// - http
// - http.handlers.file_server
// - caddy.logging.encoders.json
type ModuleID string

// 最后一个点前面的是命名空间
// Namespace returns the namespace (or scope) portion of a module ID,
// which is all but the last label of the ID. If the ID has only one
// label, then the namespace is empty.
func (id ModuleID) Namespace() string {
	lastDot := strings.LastIndex(string(id), ".")
	if lastDot < 0 {
		return ""
	}
	return string(id)[:lastDot]
}

// 最后一个点后面的是模块名
// Name returns the Name (last element) of a module ID.
func (id ModuleID) Name() string {
	if id == "" {
		return ""
	}
	parts := strings.Split(string(id), ".")
	return parts[len(parts)-1]
}

func (mi ModuleInfo) String() string { return string(mi.ID) }

// ModuleMap is a map that can contain multiple modules,
// where the map key is the module's name. (The namespace
// is usually read from an associated field's struct tag.)
// Because the module's name is given as the key in a
// module map, the name does not have to be given in the
// json.RawMessage.
type ModuleMap map[string]json.RawMessage

// RegisterModule registers a module by receiving a
// plain/empty value of the module. For registration to
// be properly recorded, this should be called in the
// init phase of runtime. Typically, the module package
// will do this as a side-effect of being imported.
// This function panics if the module's info is
// incomplete or invalid, or if the module is already
// registered.
func RegisterModule(instance Module) {
	mod := instance.CaddyModule()

	if mod.ID == "" {
		panic("module ID missing")
	}
	if mod.ID == "caddy" || mod.ID == "admin" {
		panic(fmt.Sprintf("module ID '%s' is reserved", mod.ID))
	}
	if mod.New == nil {
		panic("missing ModuleInfo.New")
	}
	if val := mod.New(); val == nil {
		panic("ModuleInfo.New must return a non-nil module instance")
	}

	modulesMu.Lock()
	defer modulesMu.Unlock()

	if _, ok := modules[string(mod.ID)]; ok {
		panic(fmt.Sprintf("module already registered: %s", mod.ID))
	}
	modules[string(mod.ID)] = mod
}

// GetModule returns module information from its ID (full name).
func GetModule(name string) (ModuleInfo, error) {
	modulesMu.RLock()
	defer modulesMu.RUnlock()
	m, ok := modules[name]
	if !ok {
		return ModuleInfo{}, fmt.Errorf("module not registered: %s", name)
	}
	return m, nil
}

// GetModuleName returns a module's name (the last label of its ID)
// from an instance of its value. If the value is not a module, an
// empty string will be returned.
func GetModuleName(instance interface{}) string {
	var name string
	if mod, ok := instance.(Module); ok {
		name = mod.CaddyModule().ID.Name()
	}
	return name
}

// GetModuleID returns a module's ID from an instance of its value.
// If the value is not a module, an empty string will be returned.
func GetModuleID(instance interface{}) string {
	var id string
	if mod, ok := instance.(Module); ok {
		id = string(mod.CaddyModule().ID)
	}
	return id
}

<<<<<<< HEAD
// 返回在命令空间下的所有模块
=======
// 返回在范围或者命名空间下的所有模块
>>>>>>> 18b2b072
// GetModules returns all modules in the given scope/namespace.
// For example, a scope of "foo" returns modules named "foo.bar",
// "foo.loo", but not "bar", "foo.bar.loo", etc. An empty scope
// returns top-level modules, for example "foo" or "bar". Partial
// scopes are not matched (i.e. scope "foo.ba" does not match
// name "foo.bar").
//
// Because modules are registered to a map under the hood, the
// returned slice will be sorted to keep it deterministic.
func GetModules(scope string) []ModuleInfo {
	modulesMu.RLock()
	defer modulesMu.RUnlock()

	scopeParts := strings.Split(scope, ".")

	// handle the special case of an empty scope, which
	// should match only the top-level modules
	if scope == "" {
		scopeParts = []string{}
	}

	var mods []ModuleInfo
iterateModules:
	for id, m := range modules {
		modParts := strings.Split(id, ".")

		// match only the next level of nesting
		if len(modParts) != len(scopeParts)+1 {
			continue
		}

		// specified parts must be exact matches
		for i := range scopeParts {
			if modParts[i] != scopeParts[i] {
				continue iterateModules
			}
		}

		mods = append(mods, m)
	}

	// make return value deterministic
	sort.Slice(mods, func(i, j int) bool {
		return mods[i].ID < mods[j].ID
	})

	return mods
}

// Modules returns the names of all registered modules
// in ascending lexicographical order.
func Modules() []string {
	modulesMu.RLock()
	defer modulesMu.RUnlock()

	names := make([]string, 0, len(modules))
	for name := range modules {
		names = append(names, name)
	}

	sort.Strings(names)

	return names
}

// getModuleNameInline 从raw中加载moduleNameKey对应的字符串值，raw必须是由map类型进行json编码后的值。
// 返回该字符串值，并从raw中删除moduleNameKey

// getModuleNameInline loads the string value from raw of moduleNameKey,
// where raw must be a JSON encoding of a map. It returns that value,
// along with the result of removing that key from raw.
func getModuleNameInline(moduleNameKey string, raw json.RawMessage) (string, json.RawMessage, error) {
	var tmp map[string]interface{}
	err := json.Unmarshal(raw, &tmp)
	if err != nil {
		return "", nil, err
	}

	moduleName, ok := tmp[moduleNameKey].(string)
	if !ok || moduleName == "" {
		return "", nil, fmt.Errorf("module name not specified with key '%s' in %+v", moduleNameKey, tmp)
	}

	// remove key from the object, otherwise decoding it later
	// will yield an error because the struct won't recognize it
	// (this is only needed because we strictly enforce that
	// all keys are recognized when loading modules)
	delete(tmp, moduleNameKey)
	result, err := json.Marshal(tmp)
	if err != nil {
		return "", nil, fmt.Errorf("re-encoding module configuration: %v", err)
	}

	return moduleName, result, nil
}

// Provisioner is implemented by modules which may need to perform
// some additional "setup" steps immediately after being loaded.
// Provisioning should be fast (imperceptible running time). If
// any side-effects result in the execution of this function (e.g.
// creating global state, any other allocations which require
// garbage collection, opening files, starting goroutines etc.),
// be sure to clean up properly by implementing the CleanerUpper
// interface to avoid leaking resources.
type Provisioner interface {
	Provision(Context) error
}

// Validator is implemented by modules which can verify that their
// configurations are valid. This method will be called after
// Provision() (if implemented). Validation should always be fast
// (imperceptible running time) and an error must be returned if
// the module's configuration is invalid.
type Validator interface {
	Validate() error
}

// CleanerUpper is implemented by modules which may have side-effects
// such as opened files, spawned goroutines, or allocated some sort
// of non-stack state when they were provisioned. This method should
// deallocate/cleanup those resources to prevent memory leaks. Cleanup
// should be fast and efficient. Cleanup should work even if Provision
// returns an error, to allow cleaning up from partial provisionings.
type CleanerUpper interface {
	Cleanup() error
}

// ParseStructTag parses a caddy struct tag into its keys and values.
// It is very simple. The expected syntax is:
// `caddy:"key1=val1 key2=val2 ..."`
func ParseStructTag(tag string) (map[string]string, error) {
	results := make(map[string]string)
	pairs := strings.Split(tag, " ")
	for i, pair := range pairs {
		if pair == "" {
			continue
		}
		parts := strings.SplitN(pair, "=", 2)
		if len(parts) != 2 {
			return nil, fmt.Errorf("missing key in '%s' (pair %d)", pair, i)
		}
		results[parts[0]] = parts[1]
	}
	return results, nil
}

// strictUnmarshalJSON is like json.Unmarshal but returns an error
// if any of the fields are unrecognized. Useful when decoding
// module configurations, where you want to be more sure they're
// correct.
func strictUnmarshalJSON(data []byte, v interface{}) error {
	dec := json.NewDecoder(bytes.NewReader(data))
	dec.DisallowUnknownFields()
	return dec.Decode(v)
}

// isJSONRawMessage returns true if the type is encoding/json.RawMessage.
func isJSONRawMessage(typ reflect.Type) bool {
	return typ.PkgPath() == "encoding/json" && typ.Name() == "RawMessage"
}

// isModuleMapType returns true if the type is map[string]json.RawMessage.
// It assumes that the string key is the module name, but this is not
// always the case. To know for sure, this function must return true, but
// also the struct tag where this type appears must NOT define an inline_key
// attribute, which would mean that the module names appear inline with the
// values, not in the key.
func isModuleMapType(typ reflect.Type) bool {
	return typ.Kind() == reflect.Map &&
		typ.Key().Kind() == reflect.String &&
		isJSONRawMessage(typ.Elem())
}

var (
	modules   = make(map[string]ModuleInfo)
	modulesMu sync.RWMutex
)<|MERGE_RESOLUTION|>--- conflicted
+++ resolved
@@ -213,11 +213,7 @@
 	return id
 }
 
-<<<<<<< HEAD
-// 返回在命令空间下的所有模块
-=======
 // 返回在范围或者命名空间下的所有模块
->>>>>>> 18b2b072
 // GetModules returns all modules in the given scope/namespace.
 // For example, a scope of "foo" returns modules named "foo.bar",
 // "foo.loo", but not "bar", "foo.bar.loo", etc. An empty scope
