--- conflicted
+++ resolved
@@ -522,12 +522,8 @@
 // (This method is mostly the beginning of what was borrowed from the net/http/httputil package in the
 // Go standard library which was used as the foundation.)
 func (h *Handler) reverseProxy(rw http.ResponseWriter, req *http.Request, di DialInfo, next caddyhttp.Handler) error {
-<<<<<<< HEAD
-	di.Upstream.Host.CountRequest(1) // 记录访问
-=======
 	_ = di.Upstream.Host.CountRequest(1)
 	//nolint:errcheck
->>>>>>> a26f70a1
 	defer di.Upstream.Host.CountRequest(-1)
 
 	// 修改req.URL.Host为上游服务的地址
@@ -772,9 +768,6 @@
 	}
 }
 
-<<<<<<< HEAD
-// 负载均衡
-=======
 // statusError returns an error value that has a status code.
 func statusError(err error) error {
 	// errors proxying usually mean there is a problem with the upstream(s)
@@ -796,7 +789,7 @@
 	return caddyhttp.Error(statusCode, err)
 }
 
->>>>>>> a26f70a1
+// 负载均衡
 // LoadBalancing has parameters related to load balancing.
 type LoadBalancing struct {
 	// A selection policy is how to choose an available backend.
